--- conflicted
+++ resolved
@@ -250,17 +250,48 @@
   }
   
   getDefaultEndpoint(item) {
-<<<<<<< HEAD
-=======
-    const typeMap = {
-      url: '/web/url',
-      parent: '/web/parent-url',
-      youtube: '/web/youtube',
-      audio: '/multimedia/audio',
-      video: '/multimedia/video',
-      file: '/document/file'
+    const type = this.getItemType(item);
+    const basePath = '/api/v1';
+    
+    const endpointMap = {
+      audio: `${basePath}/multimedia/audio`,
+      video: `${basePath}/multimedia/video`,
+      url: `${basePath}/web/url`,
+      parent: `${basePath}/web/parent-url`,
+      youtube: `${basePath}/web/youtube`,
+      file: `${basePath}/document/file`
     };
-    return typeMap[item.type] || '/document/file';
+    
+    return endpointMap[type] || `${basePath}/document/file`;
+  }
+
+  getItemType(item) {
+    if (!item) return 'file';
+    
+    const fileType = item.file?.name.split('.').pop().toLowerCase();
+    if (item.type === 'audio' || this.isAudioType(fileType)) return 'audio';
+    if (item.type === 'video' || this.isVideoType(fileType)) return 'video';
+    if (item.type === 'url') return 'url';
+    if (item.type === 'parent') return 'parent';
+    if (item.type === 'youtube') return 'youtube';
+    
+    // Check if it's a supported document type
+    if (this.config.FILES.CATEGORIES.documents.includes(fileType)) {
+      return 'file';
+    }
+    
+    throw new ConversionError(
+      `Unsupported file type: ${fileType}`,
+      'VALIDATION_ERROR'
+    );
+  }
+
+  isAudioType(ext) {
+    return this.config.FILES.CATEGORIES.audio.includes(ext);
+  }
+
+  isVideoType(ext) {
+    return this.config.FILES.CATEGORIES.video.includes(ext);
   }
 
   async _getErrorMessage(response) {
@@ -283,171 +314,6 @@
     }
   }
 
-  async _handleSuccessResponse(response, item) {
-    const contentType = response.headers.get('content-type');
-    
-    if (contentType?.includes('application/zip') || 
-        contentType?.includes('application/octet-stream')) {
-      return this._handleFileDownload(response, item);
-    }
-
-    const result = await response.json();
-    if (!result.success) {
-      throw new ConversionError(result.error || 'Conversion failed');
-    }
-    return result;
-  }
-
-  /**
-   * Processes batch items
-   * @public
-   */
-  async processBatch(items, apiKey, { onProgress, onItemComplete }) {
-    if (!items?.length) {
-      throw new ConversionError('No items provided for batch processing');
-    }
-
-    const formData = new FormData();
-    const urlItems = [];
-
-    items.forEach(item => {
-      if (item.file instanceof File) {
-        const originalFile = item.file;
-        const sanitizedFilename = sanitizeFilename(originalFile.name);
-        const sanitizedFile = new File(
-          [originalFile],
-          sanitizedFilename,
-          { type: originalFile.type }
-        );
-        formData.append('files', sanitizedFile);
-        
-        // Store original filename in the metadata
-        const metadata = {
-          ...item,
-          originalFilename: originalFile.name
-        };
-        formData.append('metadata', JSON.stringify(metadata));
-      } else if (item.url || item.type === 'url' || item.type === 'youtube') {
-        urlItems.push({
-          id: item.id,
-          type: item.type,
-          url: item.url || item.content,
-          name: item.name,
-          options: item.options
-        });
-      }
-    });
-
-    if (urlItems.length > 0) {
-      formData.append('items', JSON.stringify(urlItems));
-    }
-
-    try {
-      const result = await this.makeRequest('/batch', {
-        method: 'POST',
-        headers: {
-          'Authorization': `Bearer ${apiKey}`,
-          'Accept': 'text/markdown, application/zip, application/octet-stream'
-        },
-        body: formData
-      });
-
-      if (!(result instanceof Blob)) {
-        throw new ConversionError(
-          'Invalid response format - expected file download',
-          'RESPONSE_ERROR',
-          { received: typeof result }
-        );
-      }
-      
-      onProgress?.(100);
-      items.forEach(item => onItemComplete?.(item.id, true));
-      
-      return result;
-
-    } catch (error) {
-      console.error('Batch conversion failed:', error);
-      
-      const wrappedError = error instanceof ConversionError ? 
-        error : 
-        new ConversionError(
-          error.message || 'Batch conversion failed',
-          error.code || 'BATCH_ERROR',
-          error.details || null
-        );
-
-      items.forEach(item => onItemComplete?.(item.id, false, wrappedError));
-      
-      throw wrappedError;
-    }
-  }
-
-  getDefaultEndpoint(item) {
->>>>>>> 99499b3f
-    const type = this.getItemType(item);
-    const basePath = '/api/v1';
-    
-    const endpointMap = {
-      audio: `${basePath}/multimedia/audio`,
-      video: `${basePath}/multimedia/video`,
-      url: `${basePath}/web/url`,
-      parent: `${basePath}/web/parent-url`,
-      youtube: `${basePath}/web/youtube`,
-      file: `${basePath}/document/file`
-    };
-    
-    return endpointMap[type] || `${basePath}/document/file`;
-  }
-
-  getItemType(item) {
-    if (!item) return 'file';
-    
-    const fileType = item.file?.name.split('.').pop().toLowerCase();
-    if (item.type === 'audio' || this.isAudioType(fileType)) return 'audio';
-    if (item.type === 'video' || this.isVideoType(fileType)) return 'video';
-    if (item.type === 'url') return 'url';
-    if (item.type === 'parent') return 'parent';
-    if (item.type === 'youtube') return 'youtube';
-    
-    // Check if it's a supported document type
-    if (this.config.FILES.CATEGORIES.documents.includes(fileType)) {
-      return 'file';
-    }
-    
-    throw new ConversionError(
-      `Unsupported file type: ${fileType}`,
-      'VALIDATION_ERROR'
-    );
-  }
-
-  isAudioType(ext) {
-    return this.config.FILES.CATEGORIES.audio.includes(ext);
-  }
-
-  isVideoType(ext) {
-    return this.config.FILES.CATEGORIES.video.includes(ext);
-  }
-
-  async _getErrorMessage(response) {
-    try {
-      const data = await response.json();
-      switch (response.status) {
-        case 400:
-          return data.message || 'Invalid file or upload interrupted';
-        case 404:
-          return 'Invalid API endpoint';
-        case 413:
-          return 'File size exceeds maximum limit of 50MB';
-        case 500:
-          return 'Server error during file processing';
-        default:
-          return data.message || 'Unknown error occurred';
-      }
-    } catch {
-      return 'Error processing server response';
-    }
-  }
-
   cancelRequests() {
     if (this.controller) {
       this.controller.abort();
